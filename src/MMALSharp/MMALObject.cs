--- conflicted
+++ resolved
@@ -19,14 +19,10 @@
         public static readonly List<WeakReference<MMALObject>> Objects = new List<WeakReference<MMALObject>>();
         private WeakReference<MMALObject> reference;
 
-<<<<<<< HEAD
-        protected MMALObject()
-=======
         /// <summary>
         /// Creates a new instance of the MMALObject class and adds this instance to the Objects list.
         /// </summary>
         public MMALObject()
->>>>>>> 57448071
         {
             reference = new WeakReference<MMALObject>(this);
             Objects.Add(reference);
