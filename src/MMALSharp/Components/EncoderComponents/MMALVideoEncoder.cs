--- conflicted
+++ resolved
@@ -326,13 +326,8 @@
 
             MMALCheck(MMALPort.mmal_port_parameter_set(this.Outputs[outputPort].Ptr, param.HdrPtr), "Unable to set video intra refresh.");
         }
-<<<<<<< HEAD
 
         internal DateTime CalculateSplit()
-=======
-        
-        private DateTime CalculateSplit()
->>>>>>> c70bac8c
         {
             DateTime tempDt = new DateTime(this.LastSplit.Value.Ticks);
             switch (this.Split.Mode)
@@ -347,7 +342,6 @@
                     return tempDt.AddMinutes(this.Split.Value);
             }
         }
-<<<<<<< HEAD
         
         private static List<VideoLevel> GetNormalLevelLimits()
         {
@@ -373,10 +367,6 @@
         }
 
         private static List<VideoLevel> GetHighLevelLimits()
-=======
-
-        private class H264VideoLevel
->>>>>>> c70bac8c
         {
             var videoLevels = new List<VideoLevel>
             {
