--- conflicted
+++ resolved
@@ -109,13 +109,8 @@
             output.Ptr->bufferSize = Math.Max(output.Ptr->bufferSizeRecommended, output.Ptr->bufferSizeMin);
 
             output.Commit();
-<<<<<<< HEAD
-            
-            SetParameter(MMALParametersCamera.MMAL_PARAMETER_JPEG_Q_FACTOR, 90, output.Ptr);
-=======
                         
             SetParameter(MMALParametersCamera.MMAL_PARAMETER_JPEG_Q_FACTOR, this.Quality, output.Ptr);
->>>>>>> 3a53e73c
 
         }
         
